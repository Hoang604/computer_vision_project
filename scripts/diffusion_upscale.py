--- conflicted
+++ resolved
@@ -88,31 +88,6 @@
         video_writer.write(frame_bgr)
 
     video_writer.release()
-<<<<<<< HEAD
-    print(f"Video saved successfully to {video_path}")
-
-def main():
-    """
-    Main function to set up and run the diffusion model inference for a single image.
-    """
-    img_size = 40
-    # rrdb_path = 'checkpoints/rrdb/rrdb_20250521-141800/rrdb_model_best.pth'
-    rrdb_path = 'checkpoints/rrdb/rrdb_20250521-141800/rrdb_model_best.pth'
-    unet_path = 'checkpoints/diffusion/noise_20250526-070738/diffusion_model_noise_best.pth'
-    folder = 'hr_images'
-    files = os.listdir(f'data/{folder}')
-    if not files:
-        print(f"No images found in 'data/{folder}'. Please check the directory.")
-        return
-    print(f"Found {len(files)} images in 'data/{folder}'.")
-    
-    device = torch.device("cuda" if torch.cuda.is_available() else "cpu")
-    print(f"Using device: {device}")
-
-    context_extractor = BasicRRDBNetTrainer.load_model_for_evaluation(
-        model_path=rrdb_path,
-        device=device
-=======
     print(f"Video saved successfully to {full_video_path}")
 
     relative_path_for_web = os.path.join(VIDEO_SUBDIR, video_filename)
@@ -177,58 +152,11 @@
         predict_mode=diffusion_mode, 
         device=device,
         num_train_timesteps=loaded_timesteps 
->>>>>>> e850f2b0
     )
 
     lr_image_bchw_cuda = process_input_image(input_lr_image_path, target_lr_edge_size).to(device)
     print(f"Processed LR image tensor shape: {lr_image_bchw_cuda.shape}")
 
-<<<<<<< HEAD
-    while True:
-        index = np.random.randint(0, len(files) - 1)
-        # 5541
-        print(f"Selected image index: {index}, filename: {files[index]}")
-        img_path = os.path.join(f'data/{folder}', files[index])
-        lr_img_batch = process_image(img_path, img_size).to(device)
-        print(f"Input image shape: {lr_img_batch.shape}, dtype: {lr_img_batch.dtype}")
-        print(f"Input image range: {lr_img_batch.min().item()} to {lr_img_batch.max().item()}")
-        with torch.no_grad():
-            up_lr_img_cuda, features_cuda = context_extractor(lr_img_batch, get_fea=True)
-
-        intermediate_residuals_list = generator.generate_residuals(
-            unet,
-            features=features_cuda,
-            num_images=1,
-            num_inference_steps=50,
-            return_intermediate_steps=True
-        )
-
-        final_predicted_residual_cuda = intermediate_residuals_list[-1]
-
-        # base_for_video_cuda_chw = up_lr_img_cuda.squeeze(0)
-        # residuals_for_video_chw_list = [res.squeeze(0) for res in intermediate_residuals_list]
-        # video_filename = f"denoising_process_quang_img.mp4"
-        # create_denoising_video(
-        #     base_image_chw_tensor=base_for_video_cuda_chw,
-        #     intermediate_residuals_chw_list=residuals_for_video_chw_list,
-        #     output_filename=video_filename,
-        #     fps=10
-        # )
-
-        lr_plot = (lr_img_batch.squeeze(0).permute(1, 2, 0).cpu().numpy() + 1) / 2
-        up_lr_plot = (up_lr_img_cuda.squeeze(0).permute(1, 2, 0).detach().cpu().numpy() + 1) / 2
-        final_residual_plot = (final_predicted_residual_cuda.squeeze(0).permute(1, 2, 0).detach().cpu().numpy() + 1) / 2
-        constructed_img_cuda = torch.clamp(up_lr_img_cuda + final_predicted_residual_cuda, -1.0, 1.0)
-        constructed_plot = (constructed_img_cuda.squeeze(0).permute(1, 2, 0).detach().cpu().numpy() + 1) / 2
-
-        imgs_for_plot = [
-            np.clip(lr_plot,0,1),
-            np.clip(up_lr_plot,0,1),
-            np.clip(final_residual_plot,0,1),
-            np.clip(constructed_plot,0,1),
-        ]
-        plot_result(imgs_for_plot)
-=======
     with torch.no_grad():
         # --- Debugging print statements ---
         print(f"DEBUG: Type of context_extractor: {type(context_extractor)}")
@@ -294,7 +222,6 @@
         
     return final_hr_image_hwc_0_1_np, video_relative_path, plot_relative_path
 
->>>>>>> e850f2b0
 
 if __name__ == '__main__':
     print("Running diffusion_upscale.py directly for testing...")
